--- conflicted
+++ resolved
@@ -41,11 +41,9 @@
 
 	abstract toggleDiff(): void;
 
-<<<<<<< HEAD
 	abstract getWidgetPosition(initialRender: boolean, range: Range, hasEditResponse: boolean | undefined): Position | undefined;
-=======
+
 	abstract hasFocus(): boolean;
->>>>>>> 70dff6df
 }
 
 export class PreviewStrategy extends EditModeStrategy {
@@ -56,12 +54,8 @@
 
 	constructor(
 		private readonly _session: Session,
-<<<<<<< HEAD
 		private readonly _editor: ICodeEditor,
-		private readonly _widget: InteractiveEditorWidget,
-=======
 		private readonly _widget: InlineChatWidget,
->>>>>>> 70dff6df
 		@IContextKeyService contextKeyService: IContextKeyService,
 		@IBulkEditService private readonly _bulkEditService: IBulkEditService,
 		@IInstantiationService private readonly _instaService: IInstantiationService,
@@ -139,7 +133,6 @@
 		// nothing to do
 	}
 
-<<<<<<< HEAD
 	getWidgetPosition(initialRender: boolean, range: Range, hasEditResponse: boolean | undefined): Position | undefined {
 		console.log('inside of preview strategy');
 		const viewModel = this._editor._getViewModel();
@@ -164,10 +157,10 @@
 				return this._initialPosition;
 			}
 		}
-=======
+	}
+
 	hasFocus(): boolean {
 		return this._widget.hasFocus();
->>>>>>> 70dff6df
 	}
 }
 
@@ -363,7 +356,6 @@
 		this._widget.updateStatus(message);
 	}
 
-<<<<<<< HEAD
 	getWidgetPosition(initialRender: boolean, range: Range, hasEditResponse: boolean | undefined): Position | undefined {
 		const viewModel = this._editor._getViewModel();
 		if (!viewModel) {
@@ -386,10 +378,10 @@
 				return this._initialPosition;
 			}
 		}
-=======
+	}
+
 	hasFocus(): boolean {
 		return this._widget.hasFocus();
->>>>>>> 70dff6df
 	}
 }
 
@@ -446,7 +438,6 @@
 		scrollState.restore(this._editor);
 	}
 
-<<<<<<< HEAD
 	override getWidgetPosition(initialRender: boolean, range: Range, hasEditResponse: boolean | undefined): Position | undefined {
 		console.log('inside of live preview strategy');
 		const primaryCursorPosition = this._editor._getViewModel()?.getPrimaryCursorState().viewState.position;
@@ -460,10 +451,10 @@
 				return this._initialPosition;
 			}
 		}
-=======
+	}
+
 	override hasFocus(): boolean {
 		return super.hasFocus() || this._diffZone.hasFocus() || this._previewZone.hasFocus();
->>>>>>> 70dff6df
 	}
 }
 
