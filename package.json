--- conflicted
+++ resolved
@@ -155,14 +155,9 @@
     "mime": "^1.4.1",
     "minimatch": "^3.0.4",
     "mkdirp": "^0.5.0",
-<<<<<<< HEAD
-    "mocha": "^2.2.5",
-    "mocha-junit-reporter": "^1.17.0",
-    "mocha-multi-reporters": "^1.5.1",
-=======
     "mocha": "^8.2.1",
     "mocha-junit-reporter": "^2.0.0",
->>>>>>> 04d74117
+    "mocha-multi-reporters": "^1.5.1",
     "npm-run-all": "^4.1.5",
     "opn": "^6.0.0",
     "optimist": "0.3.5",
